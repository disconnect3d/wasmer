name: $(Build.SourceBranch)-$(date:yyyyMMdd)$(rev:.r)

# The Different jobs (lint, test, build to run)
jobs:
  - job: changelog
    steps:
      - bash: |
          git --no-pager diff --name-only HEAD $(git merge-base HEAD master) --exit-code CHANGELOG.md
        displayName: Changelog Updated

  - job: lint
    pool:
      vmImage: "macos-10.14"
    steps:
      - checkout: self
      - template: .azure/install-rust.yml
      - script: |
          rustup component add rustfmt
        displayName: Lint dependencies
      - script: cargo fmt --all -- --check
        displayName: Lint
    variables:
      rust_toolchain: '1.41.1'

  - job: clippy_lint
    pool:
      vmImage: "ubuntu-16.04"
    steps:
      - checkout: self
      - template: .azure/install-rust.yml
      - template: .azure/install-llvm.yml
      - template: .azure/install-sccache.yml
      - template: .azure/install-cmake.yml
      - script: |
          rustup component add rustfmt
          rustup component add clippy || cargo install --git https://github.com/rust-lang/rust-clippy/ --force clippy
        displayName: Lint dependencies with clippy
      - script: cargo clippy --workspace
        displayName: Clippy Lint
    variables:
      rust_toolchain: nightly-2019-12-19

  - job: Test
    strategy:
      matrix:
        linux:
          imageName: "ubuntu-16.04"
          rust_toolchain: nightly-2019-12-19
        android:
          imageName: "ubuntu-16.04"
          rust_toolchain: nightly-2019-12-19
          ANDROID: true
        mac:
          imageName: "macos-10.14"
          rust_toolchain: nightly-2019-12-19
          # By default schannel checks revocation of certificates unlike some other SSL
          # backends, but we've historically had problems on CI where a revocation
          # server goes down presumably. See #43333 for more info
          CARGO_HTTP_CHECK_REVOKE: false
        windows:
          imageName: "vs2017-win2016"
          rust_toolchain: '1.41.1'
    pool:
      vmImage: $(imageName)
    condition: in(variables['Build.SourceBranch'], 'refs/heads/master', 'refs/heads/staging', 'refs/heads/trying')
    steps:
      - checkout: self
      - template: .azure/install-rust.yml
      - template: .azure/install-llvm.yml
      - template: .azure/install-sccache.yml
      - template: .azure/install-cmake.yml
      - bash: |
          hostname
          uname -a
        displayName: System info (*nix)
        condition: and(succeeded(), not(eq(variables['Agent.OS'], 'Windows_NT')))
      - bash: |
          cat /proc/cpuinfo
          cat /proc/meminfo
        displayName: System info - Extended (Linux)
        condition: and(succeeded(), eq(variables['Agent.OS'], 'Linux'))
      - bash: |
          sysctl -a | grep machdep.cpu
        displayName: System info - Extended (Mac)
        condition: and(succeeded(), eq(variables['Agent.OS'], 'Darwin'))
      - bash: make test
        displayName: Tests (*nix)
<<<<<<< HEAD
        condition: and(succeeded(), eq(variables['Agent.OSArchitecture'], 'X64'), not(eq(variables['Agent.OS'], 'Windows_NT')))
      - bash: make spectests-singlepass
        displayName: Tests (Linux ARM)
        condition: and(succeeded(), eq(variables['Agent.OSArchitecture'], 'ARM64'))
=======
        condition: and(succeeded(), not(eq(variables['Agent.OS'], 'Windows_NT')), not(variables['ANDROID']))
      - bash: make test-android
        displayName: Tests (Android)
        condition: and(succeeded(), variables['ANDROID'])
>>>>>>> baa74d73
      - bash: make spectests-cranelift
        displayName: Tests (Windows)
        condition: and(succeeded(), eq(variables['Agent.OS'], 'Windows_NT'), not(variables['ANDROID']))

  - job: Check
    pool:
      vmImage: "ubuntu-16.04"
    variables:
      rust_toolchain: nightly-2019-12-19
    condition: in(variables['Build.SourceBranch'], 'refs/heads/master', 'refs/heads/staging', 'refs/heads/trying')
    steps:
      - checkout: self
      - template: .azure/install-rust.yml
      - template: .azure/install-llvm.yml
      - template: .azure/install-sccache.yml
      - template: .azure/install-cmake.yml
      - bash: make check
        displayName: Check with Flags
        condition: and(succeeded(), not(eq(variables['Agent.OS'], 'Windows_NT')))

  - job: Build_CLI
    strategy:
      matrix:
        linux:
          imageName: "ubuntu-16.04"
          rust_toolchain: nightly-2019-12-19
        mac:
          imageName: "macos-10.14"
          rust_toolchain: nightly-2019-12-19
          MACOSX_DEPLOYMENT_TARGET: 10.10
        windows:
          imageName: "vs2017-win2016"
          rust_toolchain: '1.41.1'
          # RUSTFLAGS: -Ctarget-feature=+crt-static
    pool:
      vmImage: $(imageName)
    condition: |
      or(
        in(variables['Build.SourceBranch'], 'refs/heads/master', 'refs/heads/staging', 'refs/heads/trying'),
        startsWith(variables['Build.SourceBranch'], 'refs/tags')
      )
    steps:
      - checkout: self
      - template: .azure/install-rust.yml
      - template: .azure/install-llvm.yml
      - template: .azure/install-sccache.yml
      - template: .azure/install-cmake.yml
      - template: .azure/install-innosetup.yml
      - bash: |
          mkdir -p artifacts
        displayName: Create Artifacts Dir
      - bash: make release
        displayName: Build (*nix X64)
        condition: and(succeeded(), not(eq(variables['Agent.OS'], 'Windows_NT')), eq(variables['Agent.OSArchitecture'], 'X64'))
      - bash: sudo apt-get install musl-tools && make release-musl
        displayName: Build (Linux, x86_64-unknown-linux-musl)
        condition: and(succeeded(), eq(variables['Agent.OS'], 'Linux'), eq(variables['Agent.OSArchitecture'], 'X64'))
      - bash: make release-singlepass
        displayName: Build (ARM)
        condition: and(succeeded(), not(eq(variables['Agent.OS'], 'Windows_NT')), eq(variables['Agent.OSArchitecture'], 'ARM64'))
      - bash: make release-llvm
        displayName: Build (Windows)
        condition: and(succeeded(), eq(variables['Agent.OS'], 'Windows_NT'))
      - bash: |
          make build-wapm
        displayName: Build WAPM
        condition: |
          startsWith(variables['Build.SourceBranch'], 'refs/tags')
      - bash: |
          make build-install-package
          cp ./wasmer.tar.gz ./artifacts/$(./scripts/binary-name.sh)
        displayName: Build Distribution (*nix)
        condition: |
          and(
            succeeded(),
            startsWith(variables['Build.SourceBranch'], 'refs/tags'),
            not(eq(variables['Agent.OS'], 'Windows_NT'))
          )
      - bash: |
          cd ./src/installer
          iscc wasmer.iss
          cp WasmerInstaller.exe ../../artifacts/wasmer-windows.exe
        displayName: Build Distribution (Windows)
        condition: |
          and(
            succeeded(),
            startsWith(variables['Build.SourceBranch'], 'refs/tags'),
            eq(variables['Agent.OS'], 'Windows_NT')
          )
      - publish: $(System.DefaultWorkingDirectory)/artifacts
        artifact: cli-$(Agent.OS)

  - job: Build_Library
    strategy:
      matrix:
        linux:
          imageName: "ubuntu-16.04"
          rust_toolchain: nightly-2019-12-19
        mac:
          imageName: "macos-10.14"
          rust_toolchain: nightly-2019-12-19
          MACOSX_DEPLOYMENT_TARGET: 10.10
        windows:
          imageName: "vs2017-win2016"
          rust_toolchain: '1.41.1'
          # RUSTFLAGS: -Ctarget-feature=+crt-static
    pool:
      vmImage: $(imageName)
    condition: |
      or(
        in(variables['Build.SourceBranch'], 'refs/heads/master', 'refs/heads/staging', 'refs/heads/trying'),
        startsWith(variables['Build.SourceBranch'], 'refs/tags')
      )
    steps:
      - checkout: self
      - template: .azure/install-rust.yml
      - template: .azure/install-llvm.yml
      - template: .azure/install-sccache.yml
      - template: .azure/install-cmake.yml
      - bash: |
          mkdir -p artifacts
        displayName: Create Artifacts Dir
      - bash: |
          make test-capi
        displayName: Test c-api
        condition: and(succeeded(), eq(variables['Agent.OSArchitecture'], 'X64'), not(eq(variables['Agent.OS'], 'Windows_NT')))
      - bash: |
          make capi
        displayName: Build c-api
      - bash: |
          make build-capi-package
          cp ./wasmer-c-api.tar.gz ./artifacts/$(./scripts/capi-name.sh)
        displayName: Build c-api artifacts (Unix)
        condition: |
          and(
            succeeded(),
            not(eq(variables['Agent.OS'], 'Windows_NT'))
          )
      - bash: |
          make build-capi-package
          cp ./wasmer-c-api.tar.gz ./artifacts/wasmer-c-api-windows.tar.gz
        displayName: Build c-api artifacts (Windows)
        condition: |
          and(
            succeeded(),
            eq(variables['Agent.OS'], 'Windows_NT')
          )
      - publish: $(System.DefaultWorkingDirectory)/artifacts
        artifact: library-$(Agent.OS)

  - job: Build_Docs
    pool:
      vmImage: "ubuntu-16.04"
    variables:
      rust_toolchain: nightly-2019-12-19
    condition: in(variables['Build.SourceBranch'], 'refs/heads/master', 'refs/heads/staging', 'refs/heads/trying')
    steps:
      - checkout: self
      - template: .azure/install-rust.yml
      - template: .azure/install-llvm.yml
      - template: .azure/install-sccache.yml
      - template: .azure/install-cmake.yml
      - bash: |
          sudo apt-get install doxygen graphviz
        displayName: Install doxygen
      - bash: |
          make docs
        displayName: Build docs
      - publish: $(System.DefaultWorkingDirectory)/api-docs
        artifact: api-docs
        displayName: Save Docs artifact

  - job: Publish
    dependsOn:
      - Build_CLI
      - Build_Library
    condition: |
      startsWith(variables['Build.SourceBranch'], 'refs/tags')
    steps:
      # - download: current
      - task: DownloadPipelineArtifact@1
        inputs:
          targetPath: $(Build.ArtifactStagingDirectory)
      - bash: |
          ls $ARTIFACT_STAGING_DIRECTORY
        displayName: List Artifacts
        env:
          ARTIFACT_STAGING_DIRECTORY: $(Build.ArtifactStagingDirectory)
      - script: VERSION_TAG=`git describe --tags` && echo "##vso[task.setvariable variable=VERSION_TAG]$VERSION_TAG"
        displayName: Set the tag name as an environment variable
      - task: GithubRelease@0
        displayName: "Create GitHub Release"
        condition: and(succeeded(), startsWith(variables['Build.SourceBranch'], 'refs/tags'))
        continueOnError: true
        inputs:
          gitHubConnection: 'wasmer'
          repositoryName: 'wasmerio/wasmer'
          action: 'create'
          target: '$(Build.SourceVersion)'
          title: '$(VERSION_TAG)'
          addChangeLog: false
          tagSource: 'auto'
          # TODO: automate it all by getting the release notes from somewhere else and using the `releaseNotesFile` key
          isDraft: false
          isPreRelease: false
      - task: GithubRelease@0
        displayName: "Update GitHub Release with assets"
        condition: and(succeededOrFailed(), startsWith(variables['Build.SourceBranch'], 'refs/tags'))
        inputs:
          gitHubConnection: 'wasmer'
          repositoryName: 'wasmerio/wasmer'
          action: 'edit'
          target: '$(Build.SourceVersion)'
          title: '$(VERSION_TAG)'
          tag: $(VERSION_TAG)
          addChangeLog: false
          tagSource: 'auto'
          # TODO: automate it all by getting the release notes from somewhere else and using the `releaseNotesFile` key
          isDraft: false
          isPreRelease: false
          assets: '$(Build.ArtifactStagingDirectory)/**'
          assetUploadMode: 'replace' # Don't delete previously uploaded assets (default)

  - job: Publish_Docs
    dependsOn:
      - Build_Docs
    displayName: Deploy API Documentation to GitHub
    pool:
      vmImage: "ubuntu-16.04"
    condition: in(variables['Build.SourceBranch'], 'refs/heads/master')
    steps:
      - checkout: self
      - task: DownloadPipelineArtifact@2
        inputs:
          artifactName: api-docs
          targetPath: $(System.DefaultWorkingDirectory)/api-docs
      - bash: |
          git config --global user.email "bot@wasmer.io"
          git config --global user.name "wasmerbot"
          make docs-publish
        env:
          RUST_DOCS_DIR: $(Pipeline.Workspace)/api-docs
          GITHUB_DOCS_TOKEN: $(GITHUB_DOCS_TOKEN)
          SOURCE_VERSION: $(Build.SourceVersion)

# We only run the pipelines on PRs to Master
pr:
  - master

# Otherwise, we test in any of these branches (master or bors related)
trigger:
  - master
  - staging
  - trying
  - refs/tags/*<|MERGE_RESOLUTION|>--- conflicted
+++ resolved
@@ -85,17 +85,13 @@
         condition: and(succeeded(), eq(variables['Agent.OS'], 'Darwin'))
       - bash: make test
         displayName: Tests (*nix)
-<<<<<<< HEAD
-        condition: and(succeeded(), eq(variables['Agent.OSArchitecture'], 'X64'), not(eq(variables['Agent.OS'], 'Windows_NT')))
+        condition: and(succeeded(), eq(variables['Agent.OSArchitecture'], 'X64'), not(eq(variables['Agent.OS'], 'Windows_NT')), not(variables['ANDROID']))
       - bash: make spectests-singlepass
         displayName: Tests (Linux ARM)
-        condition: and(succeeded(), eq(variables['Agent.OSArchitecture'], 'ARM64'))
-=======
-        condition: and(succeeded(), not(eq(variables['Agent.OS'], 'Windows_NT')), not(variables['ANDROID']))
+        condition: and(succeeded(), eq(variables['Agent.OSArchitecture'], 'ARM64'), not(variables['ANDROID']))
       - bash: make test-android
         displayName: Tests (Android)
         condition: and(succeeded(), variables['ANDROID'])
->>>>>>> baa74d73
       - bash: make spectests-cranelift
         displayName: Tests (Windows)
         condition: and(succeeded(), eq(variables['Agent.OS'], 'Windows_NT'), not(variables['ANDROID']))
