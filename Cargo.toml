[package]
name = "wasmer-bin"
version = "1.0.0-alpha.1"
authors = ["The Wasmer Engineering Team <engineering@wasmer.io>"]
repository = "https://github.com/wasmerio/wasmer"
description = "High-Performance WebAssembly Framework"
license = "MIT"
include = [
    "src/**/*",
    "Cargo.lock",
    "Cargo.toml",
    "LICENSE",
    "Makefile",
    "/README.md"
]
readme = "README.md"
edition = "2018"
default-run = "wasmer"
publish = false
autoexamples = false

[[bin]]
name = "wasmer"
path = "src/bin/wasmer.rs"
doc = false

[dependencies]
<<<<<<< HEAD
wasmer = { version = "1.0.0", path = "lib/api", default-features = false }
wasmer-compiler = { version = "1.0.0", path = "lib/compiler" }
wasmer-compiler-cranelift = { version = "1.0.0", path = "lib/compiler-cranelift", optional = true }
wasmer-compiler-singlepass = { version = "1.0.0", path = "lib/compiler-singlepass", optional = true }
wasmer-compiler-llvm = { version = "1.0.0", path = "lib/compiler-llvm", optional = true }
wasmer-emscripten = { version = "1.0.0", path = "lib/emscripten", optional = true }
wasmer-engine = { version = "1.0.0", path = "lib/engine" }
wasmer-engine-jit = { version = "1.0.0", path = "lib/engine-jit", optional = true }
wasmer-engine-native = { version = "1.0.0", path = "lib/engine-native", optional = true }
wasmer-wasi = { version = "1.0.0", path = "lib/wasi", optional = true }
wasmer-wasi-experimental-io-devices = { version = "1.0.0", path = "lib/wasi-experimental-io-devices", optional = true }
wasmer-wast = { version = "1.0.0", path = "tests/lib/wast", optional = true }
wasmer-cache = { version = "1.0.0", path = "lib/cache", optional = true }
wasm-common = { version = "1.0.0", path = "lib/wasm-common" }
=======
wasmer = { version = "1.0.0-alpha.1", path = "lib/api", default-features = false }
wasmer-compiler = { version = "1.0.0-alpha.1", path = "lib/compiler" }
wasmer-compiler-cranelift = { version = "1.0.0-alpha.1", path = "lib/compiler-cranelift", optional = true }
wasmer-compiler-singlepass = { version = "1.0.0-alpha.1", path = "lib/compiler-singlepass", optional = true }
wasmer-compiler-llvm = { version = "1.0.0-alpha.1", path = "lib/compiler-llvm", optional = true }
#wasmer-emscripten = { version = "1.0.0-alpha.1", path = "lib/emscripten", optional = true }
wasmer-engine = { version = "1.0.0-alpha.1", path = "lib/engine" }
wasmer-engine-jit = { version = "1.0.0-alpha.1", path = "lib/engine-jit", optional = true }
wasmer-engine-native = { version = "1.0.0-alpha.1", path = "lib/engine-native", optional = true }
wasmer-wasi = { version = "1.0.0-alpha.1", path = "lib/wasi", optional = true }
wasmer-wasi-experimental-io-devices = { version = "1.0.0-alpha.1", path = "lib/wasi-experimental-io-devices", optional = true }
wasmer-wast = { version = "1.0.0-alpha.1", path = "tests/lib/wast", optional = true }
wasmer-cache = { version = "1.0.0-alpha.1", path = "lib/cache", optional = true }
wasm-common = { version = "1.0.0-alpha.1", path = "lib/wasm-common" }
>>>>>>> 2095f7cc
atty = "0.2"
colored = "1.9"
anyhow = "1.0"
structopt = { version = "0.3", features = ["suggestions"] }
# For the function names autosuggestion
distance = "0.4"
# For the inspect subcommand
bytesize = "1.0"
cfg-if = "0.1"

[workspace]
members = [
    "lib/c-api",
]

[build-dependencies]
test-generator = { path = "tests/lib/test-generator" }
anyhow = "1.0"
glob = "0.3"
rustc_version = "0.2"

[dev-dependencies]
anyhow = "1.0"
blake3 = "0.3"
criterion = "0.3"
lazy_static = "1.4"
test-utils = { path = "tests/lib/test-utils" }
wasmer-engine-dummy = { path = "tests/lib/engine-dummy" }

[features]
# Don't add the compiler features in default, please add them on the Makefile
# since we might want to autoconfigure them depending on the availability on the host.
default = ["wat", "wast", "wasi", "cache", "jit", "native", "emscripten"]
engine = []
jit = [
    "wasmer-engine-jit",
    "engine",
]
native = [
    "wasmer-engine-native",
    "engine",
]
cache = ["wasmer-cache"]
wast = ["wasmer-wast"]
wasi = ["wasmer-wasi"]
emscripten = ["wasmer-emscripten"]
wat = ["wasmer/wat"]
compiler = ["wasmer-engine-jit/compiler", "wasmer-engine-native/compiler"]
experimental-io-devices = [
    "wasmer-wasi-experimental-io-devices",
    "wasi"
]
singlepass = [
    "wasmer-compiler-singlepass",
    "test-utils/singlepass",
    "compiler",
]
cranelift = [
    "wasmer-compiler-cranelift",
    "test-utils/cranelift",
    "compiler",
]
llvm = [
    "wasmer-compiler-llvm",
    "test-utils/llvm",
    "compiler",
]

# Testing features
test-singlepass = [
    "singlepass",
]
test-cranelift = [
    "cranelift",
]
test-llvm = [
    "llvm",
]

# [profile.release]
# lto  = "fat"

[[bench]]
name = "static_and_dynamic_functions"
harness = false<|MERGE_RESOLUTION|>--- conflicted
+++ resolved
@@ -25,28 +25,12 @@
 doc = false
 
 [dependencies]
-<<<<<<< HEAD
-wasmer = { version = "1.0.0", path = "lib/api", default-features = false }
-wasmer-compiler = { version = "1.0.0", path = "lib/compiler" }
-wasmer-compiler-cranelift = { version = "1.0.0", path = "lib/compiler-cranelift", optional = true }
-wasmer-compiler-singlepass = { version = "1.0.0", path = "lib/compiler-singlepass", optional = true }
-wasmer-compiler-llvm = { version = "1.0.0", path = "lib/compiler-llvm", optional = true }
-wasmer-emscripten = { version = "1.0.0", path = "lib/emscripten", optional = true }
-wasmer-engine = { version = "1.0.0", path = "lib/engine" }
-wasmer-engine-jit = { version = "1.0.0", path = "lib/engine-jit", optional = true }
-wasmer-engine-native = { version = "1.0.0", path = "lib/engine-native", optional = true }
-wasmer-wasi = { version = "1.0.0", path = "lib/wasi", optional = true }
-wasmer-wasi-experimental-io-devices = { version = "1.0.0", path = "lib/wasi-experimental-io-devices", optional = true }
-wasmer-wast = { version = "1.0.0", path = "tests/lib/wast", optional = true }
-wasmer-cache = { version = "1.0.0", path = "lib/cache", optional = true }
-wasm-common = { version = "1.0.0", path = "lib/wasm-common" }
-=======
 wasmer = { version = "1.0.0-alpha.1", path = "lib/api", default-features = false }
 wasmer-compiler = { version = "1.0.0-alpha.1", path = "lib/compiler" }
 wasmer-compiler-cranelift = { version = "1.0.0-alpha.1", path = "lib/compiler-cranelift", optional = true }
 wasmer-compiler-singlepass = { version = "1.0.0-alpha.1", path = "lib/compiler-singlepass", optional = true }
 wasmer-compiler-llvm = { version = "1.0.0-alpha.1", path = "lib/compiler-llvm", optional = true }
-#wasmer-emscripten = { version = "1.0.0-alpha.1", path = "lib/emscripten", optional = true }
+wasmer-emscripten = { version = "1.0.0-alpha.1", path = "lib/emscripten", optional = true }
 wasmer-engine = { version = "1.0.0-alpha.1", path = "lib/engine" }
 wasmer-engine-jit = { version = "1.0.0-alpha.1", path = "lib/engine-jit", optional = true }
 wasmer-engine-native = { version = "1.0.0-alpha.1", path = "lib/engine-native", optional = true }
@@ -55,7 +39,6 @@
 wasmer-wast = { version = "1.0.0-alpha.1", path = "tests/lib/wast", optional = true }
 wasmer-cache = { version = "1.0.0-alpha.1", path = "lib/cache", optional = true }
 wasm-common = { version = "1.0.0-alpha.1", path = "lib/wasm-common" }
->>>>>>> 2095f7cc
 atty = "0.2"
 colored = "1.9"
 anyhow = "1.0"
