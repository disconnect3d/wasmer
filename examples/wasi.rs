//! Running a WASI compiled WebAssembly module with Wasmer.
//!
//! This example illustrates how to run WASI modules with
//! Wasmer.
//!
//! If you need more manual control over the instantiation, including custom
//! imports, then check out the ./wasi_manual_setup.rs example.
//!
//! You can run the example directly by executing in Wasmer root:
//!
//! ```shell
//! cargo run --example wasi --release --features "cranelift,wasi"
//! ```
//!
//! Ready?

use std::io::Read;

use wasmer::{Module, Store};
<<<<<<< HEAD
use wasmer_wasi::{Pipe, WasiEnv};
=======
use wasmer_compiler_cranelift::Cranelift;
use wasmer_wasix::{Pipe, WasiEnv};
>>>>>>> 1fe1e514

fn main() -> Result<(), Box<dyn std::error::Error>> {
    let wasm_path = concat!(
        env!("CARGO_MANIFEST_DIR"),
        "/tests/wasi-wast/wasi/unstable/hello.wasm"
    );
    // Let's declare the Wasm module with the text representation.
    let wasm_bytes = std::fs::read(wasm_path)?;

    // Create a Store.
    let mut store = Store::default();

    println!("Compiling module...");
    // Let's compile the Wasm module.
    let module = Module::new(&store, wasm_bytes)?;

    let (stdout_tx, mut stdout_rx) = Pipe::channel();

    // Run the module.
    WasiEnv::builder("hello")
        // .args(&["world"])
        // .env("KEY", "Value")
        .stdout(Box::new(stdout_tx))
        .run_with_store(module, &mut store)?;

    eprintln!("Run complete - reading output");

    let mut buf = String::new();
    stdout_rx.read_to_string(&mut buf).unwrap();

    eprintln!("Output: {buf}");

    Ok(())
}

#[test]
#[cfg(feature = "wasi")]
fn test_wasi() -> Result<(), Box<dyn std::error::Error>> {
    main()
}<|MERGE_RESOLUTION|>--- conflicted
+++ resolved
@@ -17,12 +17,7 @@
 use std::io::Read;
 
 use wasmer::{Module, Store};
-<<<<<<< HEAD
-use wasmer_wasi::{Pipe, WasiEnv};
-=======
-use wasmer_compiler_cranelift::Cranelift;
 use wasmer_wasix::{Pipe, WasiEnv};
->>>>>>> 1fe1e514
 
 fn main() -> Result<(), Box<dyn std::error::Error>> {
     let wasm_path = concat!(
