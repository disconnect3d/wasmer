--- conflicted
+++ resolved
@@ -218,23 +218,13 @@
         let (executable_sections, data_sections): (Vec<_>, _) = custom_sections
             .values()
             .partition(|section| section.protection == CustomSectionProtection::ReadExecute);
-<<<<<<< HEAD
-
         self.code_memory.push(CodeMemory::new());
 
-=======
-        self.code_memory.push(CodeMemory::new());
-
->>>>>>> a2e744ab
         let (mut allocated_functions, allocated_executable_sections, allocated_data_sections) =
             self.code_memory
                 .last_mut()
                 .unwrap()
                 .allocate(
-<<<<<<< HEAD
-                    registry,
-=======
->>>>>>> a2e744ab
                     function_bodies.as_slice(),
                     executable_sections.as_slice(),
                     data_sections.as_slice(),
@@ -253,15 +243,6 @@
 
         let mut allocated_function_call_trampolines: PrimaryMap<SignatureIndex, FunctionBodyPtr> =
             PrimaryMap::new();
-<<<<<<< HEAD
-        for (sig_index, _) in function_call_trampolines.iter() {
-            let func_type = module.signatures.get(sig_index).unwrap();
-            let index = self.signatures.register(&func_type);
-            let ptr = allocated_functions
-                .drain(0..1)
-                .map(|slice| FunctionBodyPtr(slice as *mut [_]))
-                .collect::<Vec<_>>()[0];
-=======
         for ((sig_index, _), ptr) in function_call_trampolines.iter().zip(
             allocated_functions
                 .drain(0..function_call_trampolines.len())
@@ -269,7 +250,6 @@
         ) {
             let func_type = &module.signatures[sig_index];
             let index = self.signatures.register(&func_type);
->>>>>>> a2e744ab
             allocated_function_call_trampolines.push(ptr);
             let trampoline = unsafe {
                 std::mem::transmute::<*const VMFunctionBody, VMTrampoline>((**ptr).as_ptr())
@@ -312,14 +292,6 @@
         self.code_memory.last_mut().unwrap().publish();
     }
 
-<<<<<<< HEAD
-    /// Publish the unwind registry into code memory.
-    pub(crate) fn publish_unwind_registry(&mut self, unwind_registry: Arc<UnwindRegistry>) {
-        self.code_memory
-            .last_mut()
-            .unwrap()
-            .publish_unwind_registry(unwind_registry);
-=======
     /// Register DWARF-type exception handling information associated with the code.
     pub(crate) fn publish_eh_frame(&mut self, eh_frame: Option<&[u8]>) -> Result<(), CompileError> {
         self.code_memory
@@ -331,7 +303,6 @@
                 CompileError::Resource(format!("Error while publishing the unwind code: {}", e))
             })?;
         Ok(())
->>>>>>> a2e744ab
     }
 
     /// Shared signature registry.
