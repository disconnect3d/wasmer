--- conflicted
+++ resolved
@@ -781,7 +781,6 @@
 }
 
 /// The built version of `PreopenDirBuilder`
-<<<<<<< HEAD
 #[derive(Debug, Default, Clone)]
 pub struct PreopenedDir {
     /// Mapped path on disk for the preopened directory
@@ -794,15 +793,6 @@
     pub write: bool,
     /// Calling create() inside the preopened directory is allowed
     pub create: bool,
-=======
-#[derive(Debug, Clone, Default)]
-pub(crate) struct PreopenedDir {
-    pub(crate) path: PathBuf,
-    pub(crate) alias: Option<String>,
-    pub(crate) read: bool,
-    pub(crate) write: bool,
-    pub(crate) create: bool,
->>>>>>> 871ff531
 }
 
 impl PreopenDirBuilder {
