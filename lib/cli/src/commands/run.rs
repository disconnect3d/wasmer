#![allow(missing_docs, unused)]

mod wasi;

use std::{
    collections::BTreeMap,
    fmt::{Binary, Display},
    fs::File,
    io::{ErrorKind, LineWriter, Read, Write},
    net::SocketAddr,
    path::{Path, PathBuf},
    str::FromStr,
    sync::{Arc, Mutex},
    time::{Duration, SystemTime},
};

use anyhow::{Context, Error};
use clap::Parser;
use indicatif::{MultiProgress, ProgressBar};
use once_cell::sync::Lazy;
use sha2::{Digest, Sha256};
use tempfile::NamedTempFile;
use url::Url;
use wasmer::{
    DeserializeError, Engine, Function, Imports, Instance, Module, Store, Type, TypedFunction,
    Value,
};
#[cfg(feature = "compiler")]
use wasmer_compiler::ArtifactBuild;
use wasmer_registry::{wasmer_env::WasmerEnv, Package};
use wasmer_wasix::{
    bin_factory::BinaryPackage,
    runners::{MappedDirectory, Runner},
    runtime::{
        module_cache::{CacheError, ModuleHash},
        package_loader::PackageLoader,
        resolver::{PackageSpecifier, QueryError},
        task_manager::VirtualTaskManagerExt,
    },
    WasiError,
};
use wasmer_wasix::{
    runners::{
        emscripten::EmscriptenRunner,
        wasi::WasiRunner,
        wcgi::{AbortHandle, WcgiRunner},
    },
    Runtime,
};
use webc::{metadata::Manifest, Container};

use crate::{commands::run::wasi::Wasi, error::PrettyError, logging::Output, store::StoreOptions};

const TICK: Duration = Duration::from_millis(250);

/// The unstable `wasmer run` subcommand.
#[derive(Debug, Parser)]
pub struct Run {
    #[clap(flatten)]
    env: WasmerEnv,
    #[clap(flatten)]
    store: StoreOptions,
    #[clap(flatten)]
    wasi: crate::commands::run::Wasi,
    #[clap(flatten)]
    wcgi: WcgiOptions,
    /// Set the default stack size (default is 1048576)
    #[clap(long = "stack-size")]
    stack_size: Option<usize>,
    /// The function or command to invoke.
    #[clap(short, long, aliases = &["command", "invoke", "command-name"])]
    entrypoint: Option<String>,
    /// Generate a coredump at this path if a WebAssembly trap occurs
    #[clap(name = "COREDUMP PATH", long)]
    coredump_on_trap: Option<PathBuf>,
    /// The file, URL, or package to run.
    #[clap(value_parser = PackageSource::infer)]
    input: PackageSource,
    /// Command-line arguments passed to the package
    args: Vec<String>,
}

impl Run {
    pub fn execute(self, output: Output) -> ! {
        let result = self.execute_inner(output);
        exit_with_wasi_exit_code(result);
    }

    fn execute_inner(self, output: Output) -> Result<(), Error> {
        let pb = ProgressBar::new_spinner();
        pb.set_draw_target(output.draw_target());
        pb.enable_steady_tick(TICK);

        pb.set_message("Initializing the WebAssembly VM");

        let runtime = tokio::runtime::Builder::new_multi_thread()
            .enable_all()
            .build()?;
        let handle = runtime.handle().clone();

        #[cfg(feature = "sys")]
        if self.stack_size.is_some() {
            wasmer_vm::set_stack_size(self.stack_size.unwrap());
        }

        let _guard = handle.enter();
        let (store, _) = self.store.get_store()?;
        let runtime =
            self.wasi
                .prepare_runtime(store.engine().clone(), &self.env, handle.clone())?;

        // This is a slow operation, so let's temporarily wrap the runtime with
        // something that displays progress
        let monitoring_runtime = Arc::new(MonitoringRuntime::new(runtime, pb.clone()));
        let runtime: Arc<dyn Runtime + Send + Sync> = monitoring_runtime.runtime.clone();
        let monitoring_runtime: Arc<dyn Runtime + Send + Sync> = monitoring_runtime;

        let target = self.input.resolve_target(&monitoring_runtime, &pb)?;

        pb.finish_and_clear();

        let result = {
            match target {
                ExecutableTarget::WebAssembly { module, path } => {
                    self.execute_wasm(&path, &module, store, runtime)
                }
                ExecutableTarget::Package(pkg) => self.execute_webc(&pkg, runtime),
            }
        };

        if let Err(e) = &result {
            self.maybe_save_coredump(e);
        }

        result
    }

    #[tracing::instrument(skip_all)]
    fn execute_wasm(
        &self,
        path: &Path,
        module: &Module,
        mut store: Store,
        runtime: Arc<dyn Runtime + Send + Sync>,
    ) -> Result<(), Error> {
        if wasmer_emscripten::is_emscripten_module(module) {
            self.execute_emscripten_module()
        } else if wasmer_wasix::is_wasi_module(module) || wasmer_wasix::is_wasix_module(module) {
            self.execute_wasi_module(path, module, runtime, store)
        } else {
            self.execute_pure_wasm_module(module, &mut store)
        }
    }

    #[tracing::instrument(skip_all)]
    fn execute_webc(
        &self,
        pkg: &BinaryPackage,
        runtime: Arc<dyn Runtime + Send + Sync>,
    ) -> Result<(), Error> {
        let id = match self.entrypoint.as_deref() {
            Some(cmd) => cmd,
            None => infer_webc_entrypoint(pkg)?,
        };
        let cmd = pkg
            .get_command(id)
            .with_context(|| format!("Unable to get metadata for the \"{id}\" command"))?;

        let uses = self.load_injected_packages(&runtime)?;

        if WcgiRunner::can_run_command(cmd.metadata())? {
            self.run_wcgi(id, pkg, uses, runtime)
        } else if WasiRunner::can_run_command(cmd.metadata())? {
            self.run_wasi(id, pkg, uses, runtime)
        } else if EmscriptenRunner::can_run_command(cmd.metadata())? {
            self.run_emscripten(id, pkg, runtime)
        } else {
            anyhow::bail!(
                "Unable to find a runner that supports \"{}\"",
                cmd.metadata().runner
            );
        }
    }

    #[tracing::instrument(level = "debug", skip_all)]
    fn load_injected_packages(
        &self,
        runtime: &Arc<dyn Runtime + Send + Sync>,
    ) -> Result<Vec<BinaryPackage>, Error> {
        let mut dependencies = Vec::new();

        for name in &self.wasi.uses {
            let specifier = PackageSpecifier::parse(name)
                .with_context(|| format!("Unable to parse \"{name}\" as a package specifier"))?;
            let pkg = {
                let specifier = specifier.clone();
                let inner_runtime = runtime.clone();
                runtime
                    .task_manager()
                    .spawn_and_block_on(async move {
                        BinaryPackage::from_registry(&specifier, inner_runtime.as_ref()).await
                    })
                    .with_context(|| format!("Unable to load \"{name}\""))?
            };
            dependencies.push(pkg);
        }

        Ok(dependencies)
    }

    fn run_wasi(
        &self,
        command_name: &str,
        pkg: &BinaryPackage,
        uses: Vec<BinaryPackage>,
        runtime: Arc<dyn Runtime + Send + Sync>,
    ) -> Result<(), Error> {
        let mut runner = wasmer_wasix::runners::wasi::WasiRunner::new()
            .with_args(self.args.clone())
            .with_envs(self.wasi.env_vars.clone())
            .with_mapped_directories(self.wasi.mapped_dirs.clone())
            .with_injected_packages(uses);
        if self.wasi.forward_host_env {
            runner.set_forward_host_env();
        }

        *runner.capabilities() = self.wasi.capabilities();

        runner.run_command(command_name, pkg, runtime)
    }

    fn run_wcgi(
        &self,
        command_name: &str,
        pkg: &BinaryPackage,
        uses: Vec<BinaryPackage>,
        runtime: Arc<dyn Runtime + Send + Sync>,
    ) -> Result<(), Error> {
        let mut runner = wasmer_wasix::runners::wcgi::WcgiRunner::new();

        runner
            .config()
            .args(self.args.clone())
            .addr(self.wcgi.addr)
            .envs(self.wasi.env_vars.clone())
            .map_directories(self.wasi.mapped_dirs.clone())
            .callbacks(Callbacks::new(self.wcgi.addr))
            .inject_packages(uses);
        *runner.config().capabilities() = self.wasi.capabilities();
        if self.wasi.forward_host_env {
            runner.config().forward_host_env();
        }

        runner.run_command(command_name, pkg, runtime)
    }

    fn run_emscripten(
        &self,
        command_name: &str,
        pkg: &BinaryPackage,
        runtime: Arc<dyn Runtime + Send + Sync>,
    ) -> Result<(), Error> {
        let mut runner = wasmer_wasix::runners::emscripten::EmscriptenRunner::new();
        runner.set_args(self.args.clone());

        runner.run_command(command_name, pkg, runtime)
    }

    #[tracing::instrument(skip_all)]
    fn execute_pure_wasm_module(&self, module: &Module, store: &mut Store) -> Result<(), Error> {
        let imports = Imports::default();
        let instance = Instance::new(store, module, &imports)
            .context("Unable to instantiate the WebAssembly module")?;

        let entrypoint  = match &self.entrypoint {
            Some(entry) => {
                instance.exports
                    .get_function(entry)
                    .with_context(|| format!("The module doesn't contain a \"{entry}\" function"))?
            },
            None => {
                instance.exports.get_function("_start")
                    .context("The module doesn't contain a \"_start\" function. Either implement it or specify an entrypoint function.")?
            }
        };

        let return_values = invoke_function(&instance, store, entrypoint, &self.args)?;

        println!(
            "{}",
            return_values
                .iter()
                .map(|val| val.to_string())
                .collect::<Vec<String>>()
                .join(" ")
        );

        Ok(())
    }

    #[tracing::instrument(skip_all)]
    fn execute_wasi_module(
        &self,
        wasm_path: &Path,
        module: &Module,
        runtime: Arc<dyn Runtime + Send + Sync>,
        store: Store,
    ) -> Result<(), Error> {
        let program_name = wasm_path.display().to_string();

        let builder = self
            .wasi
            .prepare(module, program_name, self.args.clone(), runtime)?;

        builder.run_with_store_async(module.clone(), store)?;

        Ok(())
    }

    #[tracing::instrument(skip_all)]
    fn execute_emscripten_module(&self) -> Result<(), Error> {
        anyhow::bail!("Emscripten packages are not currently supported")
    }

    #[allow(unused_variables)]
    fn maybe_save_coredump(&self, e: &Error) {
        #[cfg(feature = "coredump")]
        if let Some(coredump) = &self.coredump_on_trap {
            if let Err(e) = generate_coredump(e, self.input.to_string(), coredump) {
                tracing::warn!(
                    error = &*e as &dyn std::error::Error,
                    coredump_path=%coredump.display(),
                    "Unable to generate a coredump",
                );
            }
        }
    }

    /// Create Run instance for arguments/env, assuming we're being run from a
    /// CFP binfmt interpreter.
    pub fn from_binfmt_args() -> Self {
        Run::from_binfmt_args_fallible().unwrap_or_else(|e| {
            crate::error::PrettyError::report::<()>(
                Err(e).context("Failed to set up wasmer binfmt invocation"),
            )
        })
    }

    fn from_binfmt_args_fallible() -> Result<Self, Error> {
        if !cfg!(linux) {
            anyhow::bail!("binfmt_misc is only available on linux.");
        }

        let argv = std::env::args().collect::<Vec<_>>();
        let (_interpreter, executable, original_executable, args) = match &argv[..] {
            [a, b, c, rest @ ..] => (a, b, c, rest),
            _ => {
                bail!("Wasmer binfmt interpreter needs at least three arguments (including $0) - must be registered as binfmt interpreter with the CFP flags. (Got arguments: {:?})", argv);
            }
        };
        let store = StoreOptions::default();
        Ok(Run {
            env: WasmerEnv::default(),
            store,
            wasi: Wasi::for_binfmt_interpreter()?,
            wcgi: WcgiOptions::default(),
            stack_size: None,
            entrypoint: Some(original_executable.to_string()),
            coredump_on_trap: None,
            input: PackageSource::infer(executable)?,
            args: args.to_vec(),
        })
    }
}

fn invoke_function(
    instance: &Instance,
    store: &mut Store,
    func: &Function,
    args: &[String],
) -> Result<Box<[Value]>, Error> {
    let func_ty = func.ty(store);
    let required_arguments = func_ty.params().len();
    let provided_arguments = args.len();

    anyhow::ensure!(
        required_arguments == provided_arguments,
        "Function expected {} arguments, but received {}",
        required_arguments,
        provided_arguments,
    );

    let invoke_args = args
        .iter()
        .zip(func_ty.params().iter())
        .map(|(arg, param_type)| {
            parse_value(arg, *param_type)
                .with_context(|| format!("Unable to convert {arg:?} to {param_type:?}"))
        })
        .collect::<Result<Vec<_>, _>>()?;

    let return_values = func.call(store, &invoke_args)?;

    Ok(return_values)
}

fn parse_value(s: &str, ty: wasmer_types::Type) -> Result<Value, Error> {
    let value = match ty {
        Type::I32 => Value::I32(s.parse()?),
        Type::I64 => Value::I64(s.parse()?),
        Type::F32 => Value::F32(s.parse()?),
        Type::F64 => Value::F64(s.parse()?),
        Type::V128 => Value::V128(s.parse()?),
        _ => anyhow::bail!("There is no known conversion from {s:?} to {ty:?}"),
    };
    Ok(value)
}

fn infer_webc_entrypoint(pkg: &BinaryPackage) -> Result<&str, Error> {
    if let Some(entrypoint) = pkg.entrypoint_cmd.as_deref() {
        return Ok(entrypoint);
    }

    match pkg.commands.as_slice() {
        [] => anyhow::bail!("The WEBC file doesn't contain any executable commands"),
        [one] => Ok(one.name()),
        [..] => {
            let mut commands: Vec<_> = pkg.commands.iter().map(|cmd| cmd.name()).collect();
            commands.sort();
            anyhow::bail!(
                "Unable to determine the WEBC file's entrypoint. Please choose one of {:?}",
                commands,
            );
        }
    }
}

/// The input that was passed in via the command-line.
#[derive(Debug, Clone, PartialEq)]
enum PackageSource {
    /// A file on disk (`*.wasm`, `*.webc`, etc.).
    File(PathBuf),
    /// A directory containing a `wasmer.toml` file
    Dir(PathBuf),
    /// A package to be downloaded (a URL, package name, etc.)
    Package(PackageSpecifier),
}

impl PackageSource {
    fn infer(s: &str) -> Result<PackageSource, Error> {
        let path = Path::new(s);
        if path.is_file() {
            return Ok(PackageSource::File(path.to_path_buf()));
        } else if path.is_dir() {
            return Ok(PackageSource::Dir(path.to_path_buf()));
        }

        if let Ok(pkg) = PackageSpecifier::parse(s) {
            return Ok(PackageSource::Package(pkg));
        }

        Err(anyhow::anyhow!(
            "Unable to resolve \"{s}\" as a URL, package name, or file on disk"
        ))
    }

    /// Try to resolve the [`PackageSource`] to an executable artifact.
    ///
    /// This will try to automatically download and cache any resources from the
    /// internet.
    fn resolve_target(
        &self,
        rt: &Arc<dyn Runtime + Send + Sync>,
        pb: &ProgressBar,
    ) -> Result<ExecutableTarget, Error> {
        match self {
            PackageSource::File(path) => ExecutableTarget::from_file(path, rt, pb),
            PackageSource::Dir(d) => ExecutableTarget::from_dir(d, rt, pb),
            PackageSource::Package(pkg) => {
                pb.set_message("Loading from the registry");
                let inner_pck = pkg.clone();
                let inner_rt = rt.clone();
                let pkg = rt.task_manager().spawn_and_block_on(async move {
                    BinaryPackage::from_registry(&inner_pck, inner_rt.as_ref()).await
                })?;
                Ok(ExecutableTarget::Package(pkg))
            }
        }
    }
}

impl Display for PackageSource {
    fn fmt(&self, f: &mut std::fmt::Formatter<'_>) -> std::fmt::Result {
        match self {
            PackageSource::File(path) | PackageSource::Dir(path) => write!(f, "{}", path.display()),
            PackageSource::Package(p) => write!(f, "{p}"),
        }
    }
}

/// We've been given the path for a file... What does it contain and how should
/// that be run?
#[derive(Debug, Clone)]
enum TargetOnDisk {
    WebAssemblyBinary,
    Wat,
    LocalWebc,
    Artifact,
}

impl TargetOnDisk {
    fn from_file(path: &Path) -> Result<TargetOnDisk, Error> {
        // Normally the first couple hundred bytes is enough to figure
        // out what type of file this is.
        let mut buffer = [0_u8; 512];

        let mut f = File::open(path)
            .with_context(|| format!("Unable to open \"{}\" for reading", path.display(),))?;
        let bytes_read = f.read(&mut buffer)?;

        let leading_bytes = &buffer[..bytes_read];

        if wasmer::is_wasm(leading_bytes) {
            return Ok(TargetOnDisk::WebAssemblyBinary);
        }

        if webc::detect(leading_bytes).is_ok() {
            return Ok(TargetOnDisk::LocalWebc);
        }

        #[cfg(feature = "compiler")]
        if ArtifactBuild::is_deserializable(leading_bytes) {
            return Ok(TargetOnDisk::Artifact);
        }

        // If we can't figure out the file type based on its content, fall back
        // to checking the extension.

        match path.extension().and_then(|s| s.to_str()) {
            Some("wat") => Ok(TargetOnDisk::Wat),
            Some("wasm") => Ok(TargetOnDisk::WebAssemblyBinary),
            Some("webc") => Ok(TargetOnDisk::LocalWebc),
            Some("wasmu") => Ok(TargetOnDisk::WebAssemblyBinary),
            _ => anyhow::bail!("Unable to determine how to execute \"{}\"", path.display()),
        }
    }
}

#[derive(Debug, Clone)]
enum ExecutableTarget {
    WebAssembly { module: Module, path: PathBuf },
    Package(BinaryPackage),
}

impl ExecutableTarget {
    /// Try to load a Wasmer package from a directory containing a `wasmer.toml`
    /// file.
<<<<<<< HEAD
    fn from_dir(
        dir: &Path,
        runtime: &Arc<dyn Runtime + Send + Sync>,
        pb: &ProgressBar,
    ) -> Result<Self, Error> {
=======
    #[tracing::instrument(level = "debug", skip_all)]
    fn from_dir(dir: &Path, runtime: &dyn Runtime, pb: &ProgressBar) -> Result<Self, Error> {
>>>>>>> 4380bb3f
        pb.set_message(format!("Loading \"{}\" into memory", dir.display()));

        let manifest_path = dir.join("wasmer.toml");
        let webc = webc::wasmer_package::Package::from_manifest(manifest_path)?;
        let container = Container::from(webc);

        pb.set_message("Resolving dependencies");
        let inner_runtime = runtime.clone();
        let pkg = runtime.task_manager().spawn_and_block_on(async move {
            BinaryPackage::from_webc(&container, inner_runtime.as_ref()).await
        })?;

        Ok(ExecutableTarget::Package(pkg))
    }

    /// Try to load a file into something that can be used to run it.
<<<<<<< HEAD
    #[tracing::instrument(skip_all)]
    fn from_file(
        path: &Path,
        runtime: &Arc<dyn Runtime + Send + Sync>,
        pb: &ProgressBar,
    ) -> Result<Self, Error> {
=======
    #[tracing::instrument(level = "debug", skip_all)]
    fn from_file(path: &Path, runtime: &dyn Runtime, pb: &ProgressBar) -> Result<Self, Error> {
>>>>>>> 4380bb3f
        pb.set_message(format!("Loading from \"{}\"", path.display()));

        match TargetOnDisk::from_file(path)? {
            TargetOnDisk::WebAssemblyBinary | TargetOnDisk::Wat => {
                let wasm = std::fs::read(path)?;

                pb.set_message("Compiling to WebAssembly");
                let module = runtime
                    .load_module_sync(&wasm)
                    .with_context(|| format!("Unable to compile \"{}\"", path.display()))?;

                Ok(ExecutableTarget::WebAssembly {
                    module,
                    path: path.to_path_buf(),
                })
            }
            TargetOnDisk::Artifact => {
                let engine = runtime.engine();
                pb.set_message("Deserializing pre-compiled WebAssembly module");
                let module = unsafe { Module::deserialize_from_file(&engine, path)? };

                Ok(ExecutableTarget::WebAssembly {
                    module,
                    path: path.to_path_buf(),
                })
            }
            TargetOnDisk::LocalWebc => {
                let container = Container::from_disk(path)?;
                pb.set_message("Resolving dependencies");

                let inner_runtime = runtime.clone();
                let pkg = runtime.task_manager().spawn_and_block_on(async move {
                    BinaryPackage::from_webc(&container, inner_runtime.as_ref()).await
                })?;
                Ok(ExecutableTarget::Package(pkg))
            }
        }
    }
}

#[cfg(feature = "coredump")]
fn generate_coredump(err: &Error, source_name: String, coredump_path: &Path) -> Result<(), Error> {
    let err: &wasmer::RuntimeError = match err.downcast_ref() {
        Some(e) => e,
        None => {
            log::warn!("no runtime error found to generate coredump with");
            return Ok(());
        }
    };

    let mut coredump_builder =
        wasm_coredump_builder::CoredumpBuilder::new().executable_name(&source_name);

    let mut thread_builder = wasm_coredump_builder::ThreadBuilder::new().thread_name("main");

    for frame in err.trace() {
        let coredump_frame = wasm_coredump_builder::FrameBuilder::new()
            .codeoffset(frame.func_offset() as u32)
            .funcidx(frame.func_index())
            .build();
        thread_builder.add_frame(coredump_frame);
    }

    coredump_builder.add_thread(thread_builder.build());

    let coredump = coredump_builder
        .serialize()
        .map_err(Error::msg)
        .context("Coredump serializing failed")?;

    std::fs::write(coredump_path, &coredump).with_context(|| {
        format!(
            "Unable to save the coredump to \"{}\"",
            coredump_path.display()
        )
    })?;

    Ok(())
}

#[derive(Debug, Clone, Parser)]
pub(crate) struct WcgiOptions {
    /// The address to serve on.
    #[clap(long, short, env, default_value_t = ([127, 0, 0, 1], 8000).into())]
    pub(crate) addr: SocketAddr,
}

impl Default for WcgiOptions {
    fn default() -> Self {
        Self {
            addr: ([127, 0, 0, 1], 8000).into(),
        }
    }
}

#[derive(Debug)]
struct Callbacks {
    stderr: Mutex<LineWriter<std::io::Stderr>>,
    addr: SocketAddr,
}

impl Callbacks {
    fn new(addr: SocketAddr) -> Self {
        Callbacks {
            stderr: Mutex::new(LineWriter::new(std::io::stderr())),
            addr,
        }
    }
}

impl wasmer_wasix::runners::wcgi::Callbacks for Callbacks {
    fn started(&self, _abort: AbortHandle) {
        println!("WCGI Server running at http://{}/", self.addr);
    }

    fn on_stderr(&self, raw_message: &[u8]) {
        if let Ok(mut stderr) = self.stderr.lock() {
            // If the WCGI runner printed any log messages we want to make sure
            // they get propagated to the user. Line buffering is important here
            // because it helps prevent the output from becoming a complete
            // mess.
            let _ = stderr.write_all(raw_message);
        }
    }
}

/// Exit the current process, using the WASI exit code if the error contains
/// one.
fn exit_with_wasi_exit_code(result: Result<(), Error>) -> ! {
    let exit_code = match result {
        Ok(_) => 0,
        Err(error) => {
            match error.chain().find_map(get_exit_code) {
                Some(exit_code) => exit_code.raw(),
                None => {
                    eprintln!("{:?}", PrettyError::new(error));
                    // Something else happened
                    1
                }
            }
        }
    };

    std::io::stdout().flush().ok();
    std::io::stderr().flush().ok();

    std::process::exit(exit_code);
}

fn get_exit_code(
    error: &(dyn std::error::Error + 'static),
) -> Option<wasmer_wasix::types::wasi::ExitCode> {
    if let Some(WasiError::Exit(exit_code)) = error.downcast_ref() {
        return Some(*exit_code);
    }
    if let Some(error) = error.downcast_ref::<wasmer_wasix::WasiRuntimeError>() {
        return error.as_exit_code();
    }

    None
}

#[derive(Debug)]
struct MonitoringRuntime<R> {
    runtime: Arc<R>,
    progress: ProgressBar,
}

impl<R> MonitoringRuntime<R> {
    fn new(runtime: R, progress: ProgressBar) -> Self {
        MonitoringRuntime {
            runtime: Arc::new(runtime),
            progress,
        }
    }
}

impl<R: wasmer_wasix::Runtime + Send + Sync> wasmer_wasix::Runtime for MonitoringRuntime<R> {
    fn networking(&self) -> &virtual_net::DynVirtualNetworking {
        self.runtime.networking()
    }

    fn task_manager(&self) -> &Arc<dyn wasmer_wasix::VirtualTaskManager> {
        self.runtime.task_manager()
    }

    fn package_loader(
        &self,
    ) -> Arc<dyn wasmer_wasix::runtime::package_loader::PackageLoader + Send + Sync> {
        let inner = self.runtime.package_loader();
        Arc::new(MonitoringPackageLoader {
            inner,
            progress: self.progress.clone(),
        })
    }

    fn module_cache(
        &self,
    ) -> Arc<dyn wasmer_wasix::runtime::module_cache::ModuleCache + Send + Sync> {
        self.runtime.module_cache()
    }

    fn source(&self) -> Arc<dyn wasmer_wasix::runtime::resolver::Source + Send + Sync> {
        let inner = self.runtime.source();
        Arc::new(MonitoringSource {
            inner,
            progress: self.progress.clone(),
        })
    }

    fn engine(&self) -> wasmer::Engine {
        self.runtime.engine()
    }

    fn new_store(&self) -> wasmer::Store {
        self.runtime.new_store()
    }

    fn http_client(&self) -> Option<&wasmer_wasix::http::DynHttpClient> {
        self.runtime.http_client()
    }

    fn tty(&self) -> Option<&(dyn wasmer_wasix::os::TtyBridge + Send + Sync)> {
        self.runtime.tty()
    }
}

#[derive(Debug)]
struct MonitoringSource {
    inner: Arc<dyn wasmer_wasix::runtime::resolver::Source + Send + Sync>,
    progress: ProgressBar,
}

#[async_trait::async_trait]
impl wasmer_wasix::runtime::resolver::Source for MonitoringSource {
    async fn query(
        &self,
        package: &PackageSpecifier,
    ) -> Result<Vec<wasmer_wasix::runtime::resolver::PackageSummary>, QueryError> {
        self.progress.set_message(format!("Looking up {package}"));
        self.inner.query(package).await
    }
}

#[derive(Debug)]
struct MonitoringPackageLoader {
    inner: Arc<dyn wasmer_wasix::runtime::package_loader::PackageLoader + Send + Sync>,
    progress: ProgressBar,
}

#[async_trait::async_trait]
impl wasmer_wasix::runtime::package_loader::PackageLoader for MonitoringPackageLoader {
    async fn load(
        &self,
        summary: &wasmer_wasix::runtime::resolver::PackageSummary,
    ) -> Result<Container, Error> {
        let pkg_id = summary.package_id();
        self.progress.set_message(format!("Downloading {pkg_id}"));

        let result = self.inner.load(summary).await;

        result
    }

    async fn load_package_tree(
        &self,
        root: &Container,
        resolution: &wasmer_wasix::runtime::resolver::Resolution,
    ) -> Result<BinaryPackage, Error> {
        self.inner.load_package_tree(root, resolution).await
    }
}<|MERGE_RESOLUTION|>--- conflicted
+++ resolved
@@ -555,16 +555,12 @@
 impl ExecutableTarget {
     /// Try to load a Wasmer package from a directory containing a `wasmer.toml`
     /// file.
-<<<<<<< HEAD
+    #[tracing::instrument(level = "debug", skip_all)]
     fn from_dir(
         dir: &Path,
         runtime: &Arc<dyn Runtime + Send + Sync>,
         pb: &ProgressBar,
     ) -> Result<Self, Error> {
-=======
-    #[tracing::instrument(level = "debug", skip_all)]
-    fn from_dir(dir: &Path, runtime: &dyn Runtime, pb: &ProgressBar) -> Result<Self, Error> {
->>>>>>> 4380bb3f
         pb.set_message(format!("Loading \"{}\" into memory", dir.display()));
 
         let manifest_path = dir.join("wasmer.toml");
@@ -581,17 +577,12 @@
     }
 
     /// Try to load a file into something that can be used to run it.
-<<<<<<< HEAD
-    #[tracing::instrument(skip_all)]
+    #[tracing::instrument(level = "debug", skip_all)]
     fn from_file(
         path: &Path,
         runtime: &Arc<dyn Runtime + Send + Sync>,
         pb: &ProgressBar,
     ) -> Result<Self, Error> {
-=======
-    #[tracing::instrument(level = "debug", skip_all)]
-    fn from_file(path: &Path, runtime: &dyn Runtime, pb: &ProgressBar) -> Result<Self, Error> {
->>>>>>> 4380bb3f
         pb.set_message(format!("Loading from \"{}\"", path.display()));
 
         match TargetOnDisk::from_file(path)? {
